CFLAGS := -Werror -Wall -Wextra -Wpedantic -g
LDFLAGS := -Wl,--gc-sections -lpthread -ldl

PROFILE := debug
DESTDIR=/usr/local

ifeq ($(PROFILE), release)
	CFLAGS += -O3
	CARGOFLAGS += --release
endif

all: target/crustls-demo

test: all
	target/crustls-demo httpbin.org /headers

target:
	mkdir -p $@

src/crustls.h: src/lib.rs
	cbindgen --lang C --output $@

target/crustls-demo: target/main.o target/$(PROFILE)/libcrustls.a
	$(CC) -o $@ $^ $(LDFLAGS)

target/$(PROFILE)/libcrustls.a: src/lib.rs Cargo.toml
	cargo build $(CARGOFLAGS)

target/main.o: src/main.c src/crustls.h | target
	$(CC) -o $@ -c $< $(CFLAGS)

<<<<<<< HEAD
install: target/debug/libcrustls.a src/lib.h
	mkdir -p $(DESTDIR)/lib
	install target/debug/libcrustls.a $(DESTDIR)/lib/
	mkdir -p $(DESTDIR)/include
	install src/crustls.h $(DESTDIR)/include/crustls.h
=======
install: target/debug/libcrustls.a src/crustls.h
	sudo install target/debug/libcrustls.a /usr/local/lib/
	sudo install src/crustls.h /usr/local/include/crustls.h
>>>>>>> fefeaa47

clean:
	rm -rf target<|MERGE_RESOLUTION|>--- conflicted
+++ resolved
@@ -29,17 +29,11 @@
 target/main.o: src/main.c src/crustls.h | target
 	$(CC) -o $@ -c $< $(CFLAGS)
 
-<<<<<<< HEAD
-install: target/debug/libcrustls.a src/lib.h
+install: target/debug/libcrustls.a src/crustls.h
 	mkdir -p $(DESTDIR)/lib
 	install target/debug/libcrustls.a $(DESTDIR)/lib/
 	mkdir -p $(DESTDIR)/include
 	install src/crustls.h $(DESTDIR)/include/crustls.h
-=======
-install: target/debug/libcrustls.a src/crustls.h
-	sudo install target/debug/libcrustls.a /usr/local/lib/
-	sudo install src/crustls.h /usr/local/include/crustls.h
->>>>>>> fefeaa47
 
 clean:
 	rm -rf target