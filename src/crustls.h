#ifndef CRUSTLS_H
#define CRUSTLS_H

#include <stdarg.h>
#include <stdbool.h>
#include <stdint.h>
#include <stdlib.h>

typedef enum rustls_result {
  RUSTLS_RESULT_OK = 7000,
  RUSTLS_RESULT_IO = 7001,
  RUSTLS_RESULT_NULL_PARAMETER = 7002,
  RUSTLS_RESULT_INVALID_DNS_NAME_ERROR = 7003,
  RUSTLS_RESULT_PANIC = 7004,
  RUSTLS_RESULT_CERTIFICATE_PARSE_ERROR = 7005,
  RUSTLS_RESULT_PRIVATE_KEY_PARSE_ERROR = 7006,
  RUSTLS_RESULT_INSUFFICIENT_SIZE = 7007,
  RUSTLS_RESULT_CORRUPT_MESSAGE = 7100,
  RUSTLS_RESULT_NO_CERTIFICATES_PRESENTED = 7101,
  RUSTLS_RESULT_DECRYPT_ERROR = 7102,
  RUSTLS_RESULT_FAILED_TO_GET_CURRENT_TIME = 7103,
  RUSTLS_RESULT_HANDSHAKE_NOT_COMPLETE = 7104,
  RUSTLS_RESULT_PEER_SENT_OVERSIZED_RECORD = 7105,
  RUSTLS_RESULT_NO_APPLICATION_PROTOCOL = 7106,
  RUSTLS_RESULT_PEER_INCOMPATIBLE_ERROR = 7107,
  RUSTLS_RESULT_PEER_MISBEHAVED_ERROR = 7108,
  RUSTLS_RESULT_INAPPROPRIATE_MESSAGE = 7109,
  RUSTLS_RESULT_INAPPROPRIATE_HANDSHAKE_MESSAGE = 7110,
  RUSTLS_RESULT_CORRUPT_MESSAGE_PAYLOAD = 7111,
  RUSTLS_RESULT_GENERAL = 7112,
  RUSTLS_RESULT_ALERT_CLOSE_NOTIFY = 7200,
  RUSTLS_RESULT_ALERT_UNEXPECTED_MESSAGE = 7201,
  RUSTLS_RESULT_ALERT_BAD_RECORD_MAC = 7202,
  RUSTLS_RESULT_ALERT_DECRYPTION_FAILED = 7203,
  RUSTLS_RESULT_ALERT_RECORD_OVERFLOW = 7204,
  RUSTLS_RESULT_ALERT_DECOMPRESSION_FAILURE = 7205,
  RUSTLS_RESULT_ALERT_HANDSHAKE_FAILURE = 7206,
  RUSTLS_RESULT_ALERT_NO_CERTIFICATE = 7207,
  RUSTLS_RESULT_ALERT_BAD_CERTIFICATE = 7208,
  RUSTLS_RESULT_ALERT_UNSUPPORTED_CERTIFICATE = 7209,
  RUSTLS_RESULT_ALERT_CERTIFICATE_REVOKED = 7210,
  RUSTLS_RESULT_ALERT_CERTIFICATE_EXPIRED = 7211,
  RUSTLS_RESULT_ALERT_CERTIFICATE_UNKNOWN = 7212,
  RUSTLS_RESULT_ALERT_ILLEGAL_PARAMETER = 7213,
  RUSTLS_RESULT_ALERT_UNKNOWN_CA = 7214,
  RUSTLS_RESULT_ALERT_ACCESS_DENIED = 7215,
  RUSTLS_RESULT_ALERT_DECODE_ERROR = 7216,
  RUSTLS_RESULT_ALERT_DECRYPT_ERROR = 7217,
  RUSTLS_RESULT_ALERT_EXPORT_RESTRICTION = 7218,
  RUSTLS_RESULT_ALERT_PROTOCOL_VERSION = 7219,
  RUSTLS_RESULT_ALERT_INSUFFICIENT_SECURITY = 7220,
  RUSTLS_RESULT_ALERT_INTERNAL_ERROR = 7221,
  RUSTLS_RESULT_ALERT_INAPPROPRIATE_FALLBACK = 7222,
  RUSTLS_RESULT_ALERT_USER_CANCELED = 7223,
  RUSTLS_RESULT_ALERT_NO_RENEGOTIATION = 7224,
  RUSTLS_RESULT_ALERT_MISSING_EXTENSION = 7225,
  RUSTLS_RESULT_ALERT_UNSUPPORTED_EXTENSION = 7226,
  RUSTLS_RESULT_ALERT_CERTIFICATE_UNOBTAINABLE = 7227,
  RUSTLS_RESULT_ALERT_UNRECOGNISED_NAME = 7228,
  RUSTLS_RESULT_ALERT_BAD_CERTIFICATE_STATUS_RESPONSE = 7229,
  RUSTLS_RESULT_ALERT_BAD_CERTIFICATE_HASH_VALUE = 7230,
  RUSTLS_RESULT_ALERT_UNKNOWN_PSK_IDENTITY = 7231,
  RUSTLS_RESULT_ALERT_CERTIFICATE_REQUIRED = 7232,
  RUSTLS_RESULT_ALERT_NO_APPLICATION_PROTOCOL = 7233,
  RUSTLS_RESULT_ALERT_UNKNOWN = 7234,
  RUSTLS_RESULT_CERT_BAD_DER = 7300,
  RUSTLS_RESULT_CERT_BAD_DER_TIME = 7301,
  RUSTLS_RESULT_CERT_CA_USED_AS_END_ENTITY = 7302,
  RUSTLS_RESULT_CERT_EXPIRED = 7303,
  RUSTLS_RESULT_CERT_NOT_VALID_FOR_NAME = 7304,
  RUSTLS_RESULT_CERT_NOT_VALID_YET = 7305,
  RUSTLS_RESULT_CERT_END_ENTITY_USED_AS_CA = 7306,
  RUSTLS_RESULT_CERT_EXTENSION_VALUE_INVALID = 7307,
  RUSTLS_RESULT_CERT_INVALID_CERT_VALIDITY = 7308,
  RUSTLS_RESULT_CERT_INVALID_SIGNATURE_FOR_PUBLIC_KEY = 7309,
  RUSTLS_RESULT_CERT_NAME_CONSTRAINT_VIOLATION = 7310,
  RUSTLS_RESULT_CERT_PATH_LEN_CONSTRAINT_VIOLATED = 7311,
  RUSTLS_RESULT_CERT_SIGNATURE_ALGORITHM_MISMATCH = 7312,
  RUSTLS_RESULT_CERT_REQUIRED_EKU_NOT_FOUND = 7313,
  RUSTLS_RESULT_CERT_UNKNOWN_ISSUER = 7314,
  RUSTLS_RESULT_CERT_UNSUPPORTED_CERT_VERSION = 7315,
  RUSTLS_RESULT_CERT_UNSUPPORTED_CRITICAL_EXTENSION = 7316,
  RUSTLS_RESULT_CERT_UNSUPPORTED_SIGNATURE_ALGORITHM_FOR_PUBLIC_KEY = 7317,
  RUSTLS_RESULT_CERT_UNSUPPORTED_SIGNATURE_ALGORITHM = 7318,
  RUSTLS_RESULT_CERT_SCT_MALFORMED = 7319,
  RUSTLS_RESULT_CERT_SCT_INVALID_SIGNATURE = 7320,
  RUSTLS_RESULT_CERT_SCT_TIMESTAMP_IN_FUTURE = 7321,
  RUSTLS_RESULT_CERT_SCT_UNSUPPORTED_VERSION = 7322,
  RUSTLS_RESULT_CERT_SCT_UNKNOWN_LOG = 7323,
} rustls_result;

/**
 * The complete chain of certificates plus private key for
 * being certified against someones list of trust anchors (commonly
 * called root store). Corresponds to `CertifiedKey` in the Rust API.
 */
typedef struct rustls_cipher_certified_key rustls_cipher_certified_key;

/**
 * A client config that is done being constructed and is now read-only.
 * Under the hood, this object corresponds to an Arc<ClientConfig>.
 * https://docs.rs/rustls/0.19.0/rustls/struct.ClientConfig.html
 */
typedef struct rustls_client_config rustls_client_config;

/**
 * A client config being constructed. A builder can be modified by,
 * e.g. rustls_client_config_builder_load_native_roots. Once you're
 * done configuring settings, call rustls_client_config_builder_build
 * to turn it into a *rustls_client_config. This object is not safe
 * for concurrent mutation. Under the hood, it corresponds to a
 * Box<ClientConfig>.
 * https://docs.rs/rustls/0.19.0/rustls/struct.ClientConfig.html
 */
typedef struct rustls_client_config_builder rustls_client_config_builder;

typedef struct rustls_client_session rustls_client_session;

/**
 * Currently just a placeholder with no accessors yet.
 * https://docs.rs/rustls/0.19.0/rustls/struct.RootCertStore.html
 */
typedef struct rustls_root_cert_store rustls_root_cert_store;

/**
 * A server config that is done being constructed and is now read-only.
 * Under the hood, this object corresponds to an Arc<ServerConfig>.
 * https://docs.rs/rustls/0.19.0/rustls/struct.ServerConfig.html
 */
typedef struct rustls_server_config rustls_server_config;

/**
 * A server config being constructed. A builder can be modified by,
 * e.g. rustls_server_config_builder_load_native_roots. Once you're
 * done configuring settings, call rustls_server_config_builder_build
 * to turn it into a *rustls_server_config. This object is not safe
 * for concurrent mutation. Under the hood, it corresponds to a
 * Box<ServerConfig>.
 * https://docs.rs/rustls/0.19.0/rustls/struct.ServerConfig.html
 */
typedef struct rustls_server_config_builder rustls_server_config_builder;

typedef struct rustls_server_session rustls_server_session;

/**
 * A read-only view of a slice of Rust byte slices.
 *
 * This is used to pass data from crustls to callback functions provided
 * by the user of the API. Because Vec and slice are not `#[repr(C)]`, we
 * provide access via a pointer to an opaque struct and an accessor method
 * that acts on that struct to get entries of type `rustls_slice_bytes`.
 * Internally, the pointee is a `&[&[u8]]`.
 *
 * The memory exposed is available as specified by the function
 * using this in its signature. For instance, when this is a parameter to a
 * callback, the lifetime will usually be the duration of the callback.
 * Functions that receive one of these must not call its methods beyond the
 * allowed lifetime.
 */
typedef struct rustls_slice_slice_bytes rustls_slice_slice_bytes;

/**
 * A read-only view of a slice of multiple Rust `&str`'s (that is, multiple
 * strings). Like `rustls_str`, this guarantees that each string contains
 * UTF-8 and no NUL bytes. Strings are not NUL-terminated.
 *
 * This is used to pass data from crustls to callback functions provided
 * by the user of the API. Because Vec and slice are not `#[repr(C)]`, we
 * can't provide a straightforward `data` and `len` structure. Instead, we
 * provide access via a pointer to an opaque struct and accessor methods.
 * Internally, the pointee is a `&[&str]`.
 *
 * The memory exposed is available as specified by the function
 * using this in its signature. For instance, when this is a parameter to a
 * callback, the lifetime will usually be the duration of the callback.
 * Functions that receive one of these must not call its methods beyond the
 * allowed lifetime.
 */
typedef struct rustls_slice_str rustls_slice_str;

/**
<<<<<<< HEAD
 * Any context information the callback will receive when invoked.
 */
typedef void *rustls_supported_ciphersuite_userdata;

/**
 * A read-only view on a Rust `&str`. The contents are guaranteed to be valid
 * UTF-8. As an additional guarantee on top of Rust's normal UTF-8 guarantee,
 * a `rustls_str` is guaranteed not to contain internal NUL bytes, so it is
 * safe to interpolate into a C string or compare using strncmp. Keep in mind
 * that it is not NUL-terminated.
 *
 * The memory exposed is available as specified by the function
 * using this in its signature. For instance, when this is a parameter to a
 * callback, the lifetime will usually be the duration of the callback.
 * Functions that receive one of these must not dereference the data pointer
 * beyond the allowed lifetime.
 */
typedef struct rustls_str {
  const char *data;
  size_t len;
} rustls_str;

/**
 * Prototype of a callback that receives numerical identifier and name of
 * a cipher suite supported by rustls.
 * `userdata` will be supplied as provided when registering the callback.
 * `id` gives the numerical identifier of the cipher suite.
 * 'name' gives the name of the suite as defined by rustls.
 *
 * NOTE: the passed in `name` is only availabe during the callback invocation.
 */
typedef void (*rustls_supported_ciphersuite_callback)(rustls_supported_ciphersuite_userdata userdata, unsigned short id, const struct rustls_str *name);
=======
 * User-provided input to a custom certificate verifier callback. See
 * rustls_client_config_builder_dangerous_set_certificate_verifier().
 */
typedef void *rustls_verify_server_cert_user_data;
>>>>>>> 674447bb

/**
 * A read-only view on a Rust byte slice.
 *
 * This is used to pass data from crustls to callback functions provided
 * by the user of the API.
 * `len` indicates the number of bytes than can be safely read.
 *
 * The memory exposed is available as specified by the function
 * using this in its signature. For instance, when this is a parameter to a
 * callback, the lifetime will usually be the duration of the callback.
 * Functions that receive one of these must not dereference the data pointer
 * beyond the allowed lifetime.
 */
typedef struct rustls_slice_bytes {
  const uint8_t *data;
  size_t len;
} rustls_slice_bytes;

/**
<<<<<<< HEAD
 * Any context information the callback will receive when invoked.
 */
typedef void *rustls_client_hello_userdata;

/**
 * A read-only view on a Rust slice of 16-bit integers in platform endianness.
 *
 * This is used to pass data from crustls to callback functions provided
 * by the user of the API.
 * `len` indicates the number of bytes than can be safely read.
=======
 * A read-only view on a Rust `&str`. The contents are guaranteed to be valid
 * UTF-8. As an additional guarantee on top of Rust's normal UTF-8 guarantee,
 * a `rustls_str` is guaranteed not to contain internal NUL bytes, so it is
 * safe to interpolate into a C string or compare using strncmp. Keep in mind
 * that it is not NUL-terminated.
>>>>>>> 674447bb
 *
 * The memory exposed is available as specified by the function
 * using this in its signature. For instance, when this is a parameter to a
 * callback, the lifetime will usually be the duration of the callback.
 * Functions that receive one of these must not dereference the data pointer
 * beyond the allowed lifetime.
 */
<<<<<<< HEAD
typedef struct rustls_slice_u16 {
  const uint16_t *data;
  size_t len;
} rustls_slice_u16;

/**
 * The TLS Client Hello information provided to a ClientHelloCallback function.
 * `sni_name` is the SNI servername provided by the client. If the client
 * did not provide an SNI, the length of this `rustls_string` will be 0.
 * The signature_schemes carries the values supplied by the client or, should
 * the client not use this TLS extension, the default schemes in the rustls
 * library. See:
 * https://docs.rs/rustls/0.19.0/rustls/internal/msgs/enums/enum.SignatureScheme.html
 * `alpn` carries the list of ALPN protocol names that the client proposed to
 * the server. Again, the length of this list will be 0 if non were supplied.
 *
 * All this data, when passed to a callback function, is only accessible during
 * the call and may not be modified. Users of this API must copy any values that
 * they want to access when the callback returned.
 *
 * EXPERIMENTAL: this feature of crustls is likely to change in the future, as
 * the rustls library is re-evaluating their current approach to client hello handling.
 */
typedef struct rustls_client_hello {
  struct rustls_str sni_name;
  struct rustls_slice_u16 signature_schemes;
  const struct rustls_slice_slice_bytes *alpn;
} rustls_client_hello;

/**
 * Prototype of a callback that can be installed by the application at the
 * `rustls_server_config`. This callback will be invoked by a `rustls_server_session`
 * once the TLS client hello message has been received.
 * `userdata` will be supplied as provided when registering the callback.
 * `hello`gives the value of the available client announcements, as interpreted
 * by rustls. See the definition of `rustls_client_hello` for details.
 *
 * NOTE: the passed in `hello` and all its values are only availabe during the
 * callback invocations.
 *
 * EXPERIMENTAL: this feature of crustls is likely to change in the future, as
 * the rustls library is re-evaluating their current approach to client hello handling.
 */
typedef const struct rustls_cipher_certified_key *(*rustls_client_hello_callback)(rustls_client_hello_userdata userdata, const struct rustls_client_hello *hello);
=======
typedef struct rustls_str {
  const char *data;
  size_t len;
} rustls_str;

/**
 * Input to a custom certificate verifier callback. See
 * rustls_client_config_builder_dangerous_set_certificate_verifier().
 */
typedef struct rustls_verify_server_cert_params {
  struct rustls_slice_bytes end_entity_cert_der;
  const struct rustls_slice_slice_bytes *intermediate_certs_der;
  const struct rustls_root_cert_store *roots;
  struct rustls_str dns_name;
  struct rustls_slice_bytes ocsp_response;
} rustls_verify_server_cert_params;

typedef enum rustls_result (*rustls_verify_server_cert_callback)(rustls_verify_server_cert_user_data userdata, const struct rustls_verify_server_cert_params *params);
>>>>>>> 674447bb

/**
 * Write the version of the crustls C bindings and rustls itself into the
 * provided buffer, up to a max of `len` bytes. Output is UTF-8 encoded
 * and NUL terminated. Returns the number of bytes written before the NUL.
 */
size_t rustls_version(char *buf, size_t len);

enum rustls_result rustls_cipher_certified_key_build(const uint8_t *cert_chain,
                                                     size_t cert_chain_len,
                                                     const uint8_t *private_key,
                                                     size_t private_key_len,
                                                     const struct rustls_cipher_certified_key **certified_key_out);

/**
 * "Free" a certified_key previously returned from
 * rustls_cipher_certified_key_build. Since certified_key is actually an
 * atomically reference-counted pointer, extant certified_key may still
 * hold an internal reference to the Rust object. However, C code must
 * consider this pointer unusable after "free"ing it.
 * Calling with NULL is fine. Must not be called twice with the same value.
 */
void rustls_cipher_certified_key_free(const struct rustls_cipher_certified_key *config);

/**
 * Get the name of a rustls_cipher_suite by its number. For unknown
 * suites, this returns a string with the number in hex notation.
 *
 * The caller provides `buf` for holding the string and gives its size as `len`
 * bytes. On return `out_n` carries the number of bytes copied into `buf`. The
 * `buf` is not NUL-terminated.
 *
 */
enum rustls_result rustls_cipher_suite_get_name(unsigned short suite_num,
                                                char *buf,
                                                size_t len,
                                                size_t *out_n);

/**
 * Create a rustls_client_config_builder. Caller owns the memory and must
 * eventually call rustls_client_config_builder_build, then free the
 * resulting rustls_client_config. This starts out with no trusted roots.
 * Caller must add roots with rustls_client_config_builder_load_native_roots
 * or rustls_client_config_builder_load_roots_from_file.
 */
struct rustls_client_config_builder *rustls_client_config_builder_new(void);

/**
 * Turn a *rustls_client_config_builder (mutable) into a *rustls_client_config
 * (read-only).
 */
const struct rustls_client_config *rustls_client_config_builder_build(struct rustls_client_config_builder *builder);

/**
 * Set a custom server certificate verifier.
 *
 * The userdata pointer must stay valid until (a) all sessions created with this
 * config have been freed, and (b) the config itself has been freed.
 * The callback must not capture any of the pointers in its
 * rustls_verify_server_cert_params.
 *
 * The callback must be safe to call on any thread at any time, including
 * multiple concurrent calls. So, for instance, if the callback mutates
 * userdata (or other shared state), it must use synchronization primitives
 * to make such mutation safe.
 *
 * The callback receives certificate chain information as raw bytes.
 * Currently this library offers no functions for C code to parse the
 * certificates, so you'll need to bring your own certificate parsing library
 * if you need to parse them.
 *
 * If you intend to write a verifier that accepts all certificates, be aware
 * that special measures are required for IP addresses. Rustls currently
 * (0.19.0) doesn't support building a ClientSession with an IP address
 * (because it's not a valid DNSNameRef). One workaround is to detect IP
 * addresses and rewrite them to `example.invalid`, and _also_ to disable
 * SNI via rustls_client_config_builder_set_enable_sni (IP addresses don't
 * need SNI).
 *
 * If the custom verifier accepts the certificate, it should return
 * RUSTLS_RESULT_OK. Otherwise, it may return any other rustls_result error.
 * Feel free to use an appropriate error from the RUSTLS_RESULT_CERT_*
 * section.
 *
 * https://docs.rs/rustls/0.19.0/rustls/struct.DangerousClientConfig.html#method.set_certificate_verifier
 */
void rustls_client_config_builder_dangerous_set_certificate_verifier(struct rustls_client_config_builder *config,
                                                                     rustls_verify_server_cert_callback callback,
                                                                     rustls_verify_server_cert_user_data userdata);

/**
 * Add certificates from platform's native root store, using
 * https://github.com/ctz/rustls-native-certs#readme.
 */
enum rustls_result rustls_client_config_builder_load_native_roots(struct rustls_client_config_builder *config);

/**
 * Add trusted root certificates from the named file, which should contain
 * PEM-formatted certificates.
 */
enum rustls_result rustls_client_config_builder_load_roots_from_file(struct rustls_client_config_builder *config,
                                                                     const char *filename);

/**
 * Enable or disable SNI.
 * https://docs.rs/rustls/0.19.0/rustls/struct.ClientConfig.html#structfield.enable_sni
 */
void rustls_client_config_builder_set_enable_sni(struct rustls_client_config_builder *config,
                                                 bool enable);

/**
 * "Free" a client_config previously returned from
 * rustls_client_config_builder_build. Since client_config is actually an
 * atomically reference-counted pointer, extant client_sessions may still
 * hold an internal reference to the Rust object. However, C code must
 * consider this pointer unusable after "free"ing it.
 * Calling with NULL is fine. Must not be called twice with the same value.
 */
void rustls_client_config_free(const struct rustls_client_config *config);

/**
 * Create a new rustls::ClientSession, and return it in the output parameter `out`.
 * If this returns an error code, the memory pointed to by `session_out` remains unchanged.
 * If this returns a non-error, the memory pointed to by `session_out` is modified to point
 * at a valid ClientSession. The caller now owns the ClientSession and must call
 * `rustls_client_session_free` when done with it.
 */
enum rustls_result rustls_client_session_new(const struct rustls_client_config *config,
                                             const char *hostname,
                                             struct rustls_client_session **session_out);

bool rustls_client_session_wants_read(const struct rustls_client_session *session);

bool rustls_client_session_wants_write(const struct rustls_client_session *session);

bool rustls_client_session_is_handshaking(const struct rustls_client_session *session);

enum rustls_result rustls_client_session_process_new_packets(struct rustls_client_session *session);

/**
 * Queues a close_notify fatal alert to be sent in the next write_tls call.
 * https://docs.rs/rustls/0.19.0/rustls/trait.Session.html#tymethod.send_close_notify
 */
void rustls_client_session_send_close_notify(struct rustls_client_session *session);

/**
 * Free a client_session previously returned from rustls_client_session_new.
 * Calling with NULL is fine. Must not be called twice with the same value.
 */
void rustls_client_session_free(struct rustls_client_session *session);

/**
 * Write up to `count` plaintext bytes from `buf` into the ClientSession.
 * This will increase the number of output bytes available to
 * `rustls_client_session_write_tls`.
 * On success, store the number of bytes actually written in *out_n
 * (this may be less than `count`).
 * https://docs.rs/rustls/0.19.0/rustls/struct.ClientSession.html#method.write
 */
enum rustls_result rustls_client_session_write(struct rustls_client_session *session,
                                               const uint8_t *buf,
                                               size_t count,
                                               size_t *out_n);

/**
 * Read up to `count` plaintext bytes from the ClientSession into `buf`.
 * On success, store the number of bytes read in *out_n (this may be less
 * than `count`). A success with *out_n set to 0 means "all bytes currently
 * available have been read, but more bytes may become available after
 * subsequent calls to rustls_client_session_read_tls and
 * rustls_client_session_process_new_packets."
 *
 * Subtle note: Even though this function only writes to `buf` and does not
 * read from it, the memory in `buf` must be initialized before the call (for
 * Rust-internal reasons). Initializing a buffer once and then using it
 * multiple times without zeroizing before each call is fine.
 *
 * https://docs.rs/rustls/0.19.0/rustls/struct.ClientSession.html#method.read
 */
enum rustls_result rustls_client_session_read(struct rustls_client_session *session,
                                              uint8_t *buf,
                                              size_t count,
                                              size_t *out_n);

/**
 * Read up to `count` TLS bytes from `buf` (usually read from a socket) into
 * the ClientSession. This may make packets available to
 * `rustls_client_session_process_new_packets`, which in turn may make more
 * bytes available to `rustls_client_session_read`.
 * On success, store the number of bytes actually read in *out_n (this may
 * be less than `count`). This function returns success and stores 0 in
 * *out_n when the input count is 0.
 * https://docs.rs/rustls/0.19.0/rustls/trait.Session.html#tymethod.read_tls
 */
enum rustls_result rustls_client_session_read_tls(struct rustls_client_session *session,
                                                  const uint8_t *buf,
                                                  size_t count,
                                                  size_t *out_n);

/**
 * Write up to `count` TLS bytes from the ClientSession into `buf`. Those
 * bytes should then be written to a socket. On success, store the number of
 * bytes actually written in *out_n (this maybe less than `count`).
 *
 * Subtle note: Even though this function only writes to `buf` and does not
 * read from it, the memory in `buf` must be initialized before the call (for
 * Rust-internal reasons). Initializing a buffer once and then using it
 * multiple times without zeroizing before each call is fine.
 *
 * https://docs.rs/rustls/0.19.0/rustls/trait.Session.html#tymethod.write_tls
 */
enum rustls_result rustls_client_session_write_tls(struct rustls_client_session *session,
                                                   uint8_t *buf,
                                                   size_t count,
                                                   size_t *out_n);

void rustls_supported_ciphersuite_iter(rustls_supported_ciphersuite_callback callback,
                                       rustls_supported_ciphersuite_userdata userdata);

/**
 * Get the name of a CipherSuite, represented by the `suite` short value,
 * if known by the rustls library. For unknown schemes, this returns a string
 * with the scheme value in hex notation.
 *
 * The caller provides `buf` for holding the string and gives its size as `len`
 * bytes. On return `out_n` carries the number of bytes copied into `buf`. The
 * `buf` is not NUL-terminated.
 * Returns `rustls_result::InsufficientSize` if the buffer was not large enough.
 *
 */
enum rustls_result rustls_ciphersuite_get_name(unsigned short suite,
                                               char *buf,
                                               size_t len,
                                               size_t *out_n);

/**
 * Get the name of a SignatureScheme, represented by the `scheme` short value,
 * if known by the rustls library. For unknown schemes, this returns a string
 * with the scheme value in hex notation.
 *
 * The caller provides `buf` for holding the string and gives its size as `len`
 * bytes. On return `out_n` carries the number of bytes copied into `buf`. The
 * `buf` is not NUL-terminated.
 * Returns `rustls_result::InsufficientSize` if the buffer was not large enough.
 *
 */
enum rustls_result rustls_signature_scheme_get_name(unsigned short scheme,
                                                    char *buf,
                                                    size_t len,
                                                    size_t *out_n);

/**
 * After a rustls_client_session method returns an error, you may call
 * this method to get a pointer to a buffer containing a detailed error
 * message. The contents of the error buffer will be out_n bytes long,
 * UTF-8 encoded, and not NUL-terminated.
 */
void rustls_error(enum rustls_result result, char *buf, size_t len, size_t *out_n);

bool rustls_result_is_cert_error(enum rustls_result result);

/**
<<<<<<< HEAD
 * Retrieve the nth element from the input slice of slices. If the input
 * pointer is NULL, returns 0.
=======
 * Return the length of the outer slice. If the input pointer is NULL,
 * returns 0.
>>>>>>> 674447bb
 */
size_t rustls_slice_slice_bytes_len(const struct rustls_slice_slice_bytes *input);

/**
 * Retrieve the nth element from the input slice of slices. If the input
 * pointer is NULL, or n is greater than the length of the
 * rustls_slice_slice_bytes, returns rustls_slice_bytes{NULL, 0}.
 */
struct rustls_slice_bytes rustls_slice_slice_bytes_get(const struct rustls_slice_slice_bytes *input,
                                                       size_t n);

/**
<<<<<<< HEAD
 * Retrieve the nth element from the input slice of slices. If the input
 * pointer is NULL, returns 0.
=======
 * Return the length of the outer slice. If the input pointer is NULL,
 * returns 0.
>>>>>>> 674447bb
 */
size_t rustls_slice_str_len(const struct rustls_slice_str *input);

/**
<<<<<<< HEAD
 * Retrieve the nth element from the input slice of slices. If the input
=======
 * Retrieve the nth element from the input slice of `&str`s. If the input
>>>>>>> 674447bb
 * pointer is NULL, or n is greater than the length of the
 * rustls_slice_str, returns rustls_str{NULL, 0}.
 */
struct rustls_str rustls_slice_str_get(const struct rustls_slice_str *input, size_t n);

/**
 * Create a rustls_server_config_builder. Caller owns the memory and must
 * eventually call rustls_server_config_builder_build, then free the
 * resulting rustls_server_config. This starts out with no trusted roots.
 * Caller must add roots with rustls_server_config_builder_load_native_roots
 * or rustls_server_config_builder_load_roots_from_file.
 * https://docs.rs/rustls/0.19.0/rustls/struct.ServerConfig.html#method.new
 */
struct rustls_server_config_builder *rustls_server_config_builder_new(void);

/**
 * "Free" a server_config_builder before transmogrifying it into a server_config.
 * Normally builders are consumed to server_configs via `rustls_server_config_builder_build`
 * and may not be free'd or otherwise used afterwards.
 * Use free only when the building of a config has to be aborted before a config
 * was created.
 */
void rustls_server_config_builder_free(struct rustls_server_config_builder *config);

/**
 * Create a rustls_server_config_builder from an existing rustls_server_config. The
 * builder will be used to create a new, separate config that starts with the settings
 * from the supplied configuration.
 */
struct rustls_server_config_builder *rustls_server_config_builder_from_config(const struct rustls_server_config *config);

/**
 * With `ignore` != 0, the server will ignore the client ordering of cipher
 * suites, aka preference, during handshake and respect its own ordering
 * as configured.
 * https://docs.rs/rustls/0.19.0/rustls/struct.ServerConfig.html#fields
 */
enum rustls_result rustls_server_config_builder_set_ignore_client_order(struct rustls_server_config_builder *builder,
                                                                        bool ignore);

enum rustls_result rustls_server_config_builder_set_versions(struct rustls_server_config_builder *builder,
                                                             const uint16_t *versions,
                                                             size_t len);

enum rustls_result rustls_server_config_builder_set_ciphersuites(struct rustls_server_config_builder *builder,
                                                                 const uint16_t *ciphersuites,
                                                                 size_t len);

enum rustls_result rustls_server_config_builder_set_protocols(struct rustls_server_config_builder *builder,
                                                              const struct rustls_slice_bytes *protocols,
                                                              size_t len);

/**
 * Sets a single certificate chain and matching private key.
 * This certificate and key is used for all subsequent connections,
 * irrespective of things like SNI hostname.
 * cert_chain must point to a byte array of length cert_chain_len containing
 * a series of PEM-encoded certificates, with the end-entity certificate
 * first.
 * private_key must point to a byte array of length private_key_len containing
 * a private key in PEM-encoded PKCS#8 or PKCS#1 format.
 *
 * EXPERIMENTAL: installing a client_hello callback will replace any
 * configured certified keys and vice versa. Same holds true for the
 * set_single_cert variant.
 */
enum rustls_result rustls_server_config_builder_set_single_cert_pem(struct rustls_server_config_builder *builder,
                                                                    const uint8_t *cert_chain,
                                                                    size_t cert_chain_len,
                                                                    const uint8_t *private_key,
                                                                    size_t private_key_len);

/**
 * Provide the configuration a list of certificates where the session
 * will select the first one that is compatible with the client's signing
 * capabilities. Servers that want to support ECDSA and RSA certificates
 * will want the ECSDA to go first in the list.
 *
 * The built configuration will keep a reference to all certified keys
 * provided. The client may `rustls_cipher_certified_key_free()` afterwards
 * without the configuration losing them. The same certified key may also
 * be appear in multiple configs.
 *
 * EXPERIMENTAL: installing a client_hello callback will replace any
 * configured certified keys and vice versa. Same holds true for the
 * set_single_cert variant.
 */
enum rustls_result rustls_server_config_builder_set_certified_keys(struct rustls_server_config_builder *builder,
                                                                   const struct rustls_cipher_certified_key *const *certified_keys,
                                                                   size_t certified_keys_len);

/**
 * Turn a *rustls_server_config_builder (mutable) into a *rustls_server_config
 * (read-only).
 */
const struct rustls_server_config *rustls_server_config_builder_build(struct rustls_server_config_builder *builder);

/**
 * "Free" a server_config previously returned from
 * rustls_server_config_builder_build. Since server_config is actually an
 * atomically reference-counted pointer, extant server_sessions may still
 * hold an internal reference to the Rust object. However, C code must
 * consider this pointer unusable after "free"ing it.
 * Calling with NULL is fine. Must not be called twice with the same value.
 */
void rustls_server_config_free(const struct rustls_server_config *config);

/**
 * Create a new rustls::ServerSession, and return it in the output parameter `out`.
 * If this returns an error code, the memory pointed to by `session_out` remains unchanged.
 * If this returns a non-error, the memory pointed to by `session_out` is modified to point
 * at a valid ServerSession. The caller now owns the ServerSession and must call
 * `rustls_server_session_free` when done with it.
 */
enum rustls_result rustls_server_session_new(const struct rustls_server_config *config,
                                             struct rustls_server_session **session_out);

bool rustls_server_session_wants_read(const struct rustls_server_session *session);

bool rustls_server_session_wants_write(const struct rustls_server_session *session);

/**
 * Returns != 0 until the TLS handshake is complete.
 */
bool rustls_server_session_is_handshaking(const struct rustls_server_session *session);

/**
 * Return the TLS protocol version that has been negotiated. Before this
 * has been decided during the handshake, this will return 0. Otherwise,
 * the u16 version number as defined in the relevant RFC is returned.
 */
uint16_t rustls_server_session_get_protocol_version(const struct rustls_server_session *session);

uint16_t rustls_server_session_get_negotiated_ciphersuite(const struct rustls_server_session *session);

enum rustls_result rustls_server_session_process_new_packets(struct rustls_server_session *session);

/**
 * Queues a close_notify fatal alert to be sent in the next write_tls call.
 * https://docs.rs/rustls/0.19.0/rustls/trait.Session.html#tymethod.send_close_notify
 */
void rustls_server_session_send_close_notify(struct rustls_server_session *session);

/**
 * Free a server_session previously returned from rustls_server_session_new.
 * Calling with NULL is fine. Must not be called twice with the same value.
 */
void rustls_server_session_free(struct rustls_server_session *session);

/**
 * Write up to `count` plaintext bytes from `buf` into the ServerSession.
 * This will increase the number of output bytes available to
 * `rustls_server_session_write_tls`.
 * On success, store the number of bytes actually written in *out_n
 * (this may be less than `count`).
 * https://docs.rs/rustls/0.19.0/rustls/struct.ServerSession.html#method.write
 */
enum rustls_result rustls_server_session_write(struct rustls_server_session *session,
                                               const uint8_t *buf,
                                               size_t count,
                                               size_t *out_n);

/**
 * Read up to `count` plaintext bytes from the ServerSession into `buf`.
 * On success, store the number of bytes read in *out_n (this may be less
 * than `count`). A success with *out_n set to 0 means "all bytes currently
 * available have been read, but more bytes may become available after
 * subsequent calls to rustls_server_session_read_tls and
 * rustls_server_session_process_new_packets."
 *
 * Subtle note: Even though this function only writes to `buf` and does not
 * read from it, the memory in `buf` must be initialized before the call (for
 * Rust-internal reasons). Initializing a buffer once and then using it
 * multiple times without zeroizing before each call is fine.
 *
 * https://docs.rs/rustls/0.19.0/rustls/struct.ServerSession.html#method.read
 */
enum rustls_result rustls_server_session_read(struct rustls_server_session *session,
                                              uint8_t *buf,
                                              size_t count,
                                              size_t *out_n);

/**
 * Read up to `count` TLS bytes from `buf` (usually read from a socket) into
 * the ServerSession. This may make packets available to
 * `rustls_server_session_process_new_packets`, which in turn may make more
 * bytes available to `rustls_server_session_read`.
 * On success, store the number of bytes actually read in *out_n (this may
 * be less than `count`). This function returns success and stores 0 in
 * *out_n when the input count is 0.
 * https://docs.rs/rustls/0.19.0/rustls/trait.Session.html#tymethod.read_tls
 */
enum rustls_result rustls_server_session_read_tls(struct rustls_server_session *session,
                                                  const uint8_t *buf,
                                                  size_t count,
                                                  size_t *out_n);

/**
 * Write up to `count` TLS bytes from the ServerSession into `buf`. Those
 * bytes should then be written to a socket. On success, store the number of
 * bytes actually written in *out_n (this maybe less than `count`).
 *
 * Subtle note: Even though this function only writes to `buf` and does not
 * read from it, the memory in `buf` must be initialized before the call (for
 * Rust-internal reasons). Initializing a buffer once and then using it
 * multiple times without zeroizing before each call is fine.
 *
 * https://docs.rs/rustls/0.19.0/rustls/trait.Session.html#tymethod.write_tls
 */
enum rustls_result rustls_server_session_write_tls(struct rustls_server_session *session,
                                                   uint8_t *buf,
                                                   size_t count,
                                                   size_t *out_n);

/**
 * Copy the SNI hostname to `buf` which can hold up  to `count` bytes,
 * and the length of that hostname in `out_n`. The string is stored in UTF-8
 * with no terminating NUL byte.
 * Returns RUSTLS_RESULT_INSUFFICIENT_SIZE if the SNI hostname is longer than `count`.
 * Returns Ok with *out_n == 0 if there is no SNI hostname available on this session
 * because it hasn't been processed yet, or because the client did not send SNI.
 * https://docs.rs/rustls/0.19.0/rustls/struct.ServerSession.html#method.get_sni_hostname
 */
enum rustls_result rustls_server_session_get_sni_hostname(const struct rustls_server_session *session,
                                                          uint8_t *buf,
                                                          size_t count,
                                                          size_t *out_n);

/**
 * Register a callback to be invoked when a session created from this config
 * is seeing a TLS ClientHello message. The given `userdata` will be passed
 * to the callback when invoked.
 * Any existing `ResolvesServerCert` implementation currently installed in the
 * `rustls_server_config` will be replaced. This also means registering twice
 * will overwrite the first registration. It is not permitted to pass a NULL
 * value for `callback`, but it is possible to have `userdata` as NULL.
 *
 * EXPERIMENTAL: this feature of crustls is likely to change in the future, as
 * the rustls library is re-evaluating their current approach to client hello handling.
 * Installing a client_hello callback will replace any configured certified keys
 * and vice versa. Same holds true for the set_single_cert variant.
 */
enum rustls_result rustls_server_config_builder_set_hello_callback(struct rustls_server_config_builder *builder,
                                                                   rustls_client_hello_callback callback,
                                                                   rustls_client_hello_userdata userdata);

#endif /* CRUSTLS_H */<|MERGE_RESOLUTION|>--- conflicted
+++ resolved
@@ -179,10 +179,28 @@
 typedef struct rustls_slice_str rustls_slice_str;
 
 /**
-<<<<<<< HEAD
- * Any context information the callback will receive when invoked.
- */
-typedef void *rustls_supported_ciphersuite_userdata;
+ * User-provided input to a custom certificate verifier callback. See
+ * rustls_client_config_builder_dangerous_set_certificate_verifier().
+ */
+typedef void *rustls_verify_server_cert_user_data;
+
+/**
+ * A read-only view on a Rust byte slice.
+ *
+ * This is used to pass data from crustls to callback functions provided
+ * by the user of the API.
+ * `len` indicates the number of bytes than can be safely read.
+ *
+ * The memory exposed is available as specified by the function
+ * using this in its signature. For instance, when this is a parameter to a
+ * callback, the lifetime will usually be the duration of the callback.
+ * Functions that receive one of these must not dereference the data pointer
+ * beyond the allowed lifetime.
+ */
+typedef struct rustls_slice_bytes {
+  const uint8_t *data;
+  size_t len;
+} rustls_slice_bytes;
 
 /**
  * A read-only view on a Rust `&str`. The contents are guaranteed to be valid
@@ -203,6 +221,25 @@
 } rustls_str;
 
 /**
+ * Input to a custom certificate verifier callback. See
+ * rustls_client_config_builder_dangerous_set_certificate_verifier().
+ */
+typedef struct rustls_verify_server_cert_params {
+  struct rustls_slice_bytes end_entity_cert_der;
+  const struct rustls_slice_slice_bytes *intermediate_certs_der;
+  const struct rustls_root_cert_store *roots;
+  struct rustls_str dns_name;
+  struct rustls_slice_bytes ocsp_response;
+} rustls_verify_server_cert_params;
+
+typedef enum rustls_result (*rustls_verify_server_cert_callback)(rustls_verify_server_cert_user_data userdata, const struct rustls_verify_server_cert_params *params);
+
+/**
+ * Any context information the callback will receive when invoked.
+ */
+typedef void *rustls_supported_ciphersuite_userdata;
+
+/**
  * Prototype of a callback that receives numerical identifier and name of
  * a cipher suite supported by rustls.
  * `userdata` will be supplied as provided when registering the callback.
@@ -212,15 +249,14 @@
  * NOTE: the passed in `name` is only availabe during the callback invocation.
  */
 typedef void (*rustls_supported_ciphersuite_callback)(rustls_supported_ciphersuite_userdata userdata, unsigned short id, const struct rustls_str *name);
-=======
- * User-provided input to a custom certificate verifier callback. See
- * rustls_client_config_builder_dangerous_set_certificate_verifier().
- */
-typedef void *rustls_verify_server_cert_user_data;
->>>>>>> 674447bb
-
-/**
- * A read-only view on a Rust byte slice.
+
+/**
+ * Any context information the callback will receive when invoked.
+ */
+typedef void *rustls_client_hello_userdata;
+
+/**
+ * A read-only view on a Rust slice of 16-bit integers in platform endianness.
  *
  * This is used to pass data from crustls to callback functions provided
  * by the user of the API.
@@ -232,38 +268,6 @@
  * Functions that receive one of these must not dereference the data pointer
  * beyond the allowed lifetime.
  */
-typedef struct rustls_slice_bytes {
-  const uint8_t *data;
-  size_t len;
-} rustls_slice_bytes;
-
-/**
-<<<<<<< HEAD
- * Any context information the callback will receive when invoked.
- */
-typedef void *rustls_client_hello_userdata;
-
-/**
- * A read-only view on a Rust slice of 16-bit integers in platform endianness.
- *
- * This is used to pass data from crustls to callback functions provided
- * by the user of the API.
- * `len` indicates the number of bytes than can be safely read.
-=======
- * A read-only view on a Rust `&str`. The contents are guaranteed to be valid
- * UTF-8. As an additional guarantee on top of Rust's normal UTF-8 guarantee,
- * a `rustls_str` is guaranteed not to contain internal NUL bytes, so it is
- * safe to interpolate into a C string or compare using strncmp. Keep in mind
- * that it is not NUL-terminated.
->>>>>>> 674447bb
- *
- * The memory exposed is available as specified by the function
- * using this in its signature. For instance, when this is a parameter to a
- * callback, the lifetime will usually be the duration of the callback.
- * Functions that receive one of these must not dereference the data pointer
- * beyond the allowed lifetime.
- */
-<<<<<<< HEAD
 typedef struct rustls_slice_u16 {
   const uint16_t *data;
   size_t len;
@@ -308,26 +312,6 @@
  * the rustls library is re-evaluating their current approach to client hello handling.
  */
 typedef const struct rustls_cipher_certified_key *(*rustls_client_hello_callback)(rustls_client_hello_userdata userdata, const struct rustls_client_hello *hello);
-=======
-typedef struct rustls_str {
-  const char *data;
-  size_t len;
-} rustls_str;
-
-/**
- * Input to a custom certificate verifier callback. See
- * rustls_client_config_builder_dangerous_set_certificate_verifier().
- */
-typedef struct rustls_verify_server_cert_params {
-  struct rustls_slice_bytes end_entity_cert_der;
-  const struct rustls_slice_slice_bytes *intermediate_certs_der;
-  const struct rustls_root_cert_store *roots;
-  struct rustls_str dns_name;
-  struct rustls_slice_bytes ocsp_response;
-} rustls_verify_server_cert_params;
-
-typedef enum rustls_result (*rustls_verify_server_cert_callback)(rustls_verify_server_cert_user_data userdata, const struct rustls_verify_server_cert_params *params);
->>>>>>> 674447bb
 
 /**
  * Write the version of the crustls C bindings and rustls itself into the
@@ -590,13 +574,8 @@
 bool rustls_result_is_cert_error(enum rustls_result result);
 
 /**
-<<<<<<< HEAD
- * Retrieve the nth element from the input slice of slices. If the input
- * pointer is NULL, returns 0.
-=======
  * Return the length of the outer slice. If the input pointer is NULL,
  * returns 0.
->>>>>>> 674447bb
  */
 size_t rustls_slice_slice_bytes_len(const struct rustls_slice_slice_bytes *input);
 
@@ -609,22 +588,13 @@
                                                        size_t n);
 
 /**
-<<<<<<< HEAD
- * Retrieve the nth element from the input slice of slices. If the input
- * pointer is NULL, returns 0.
-=======
  * Return the length of the outer slice. If the input pointer is NULL,
  * returns 0.
->>>>>>> 674447bb
  */
 size_t rustls_slice_str_len(const struct rustls_slice_str *input);
 
 /**
-<<<<<<< HEAD
- * Retrieve the nth element from the input slice of slices. If the input
-=======
  * Retrieve the nth element from the input slice of `&str`s. If the input
->>>>>>> 674447bb
  * pointer is NULL, or n is greater than the length of the
  * rustls_slice_str, returns rustls_str{NULL, 0}.
  */
